--- conflicted
+++ resolved
@@ -336,11 +336,10 @@
 
         messages = list(tap_mysql.generate_messages(self.con, discovered, {}))
         schema_message = list(filter(lambda m: isinstance(m, singer.SchemaMessage), messages))[0]
-
-<<<<<<< HEAD
+        self.assertTrue(isinstance(schema_message, singer.SchemaMessage))
+        self.assertEqual(schema_message.key_properties, ['id'])
+
         
-        self.assertTrue(isinstance(message, singer.SchemaMessage))
-        self.assertEqual(message.key_properties, ['id'])
 
 class TestEscaping(unittest.TestCase):
 
@@ -356,13 +355,11 @@
 
     def test_escape_succeeds(self):
         selections = tap_mysql.discover_schemas(self.con)
+        selections['streams'][0]['stream'] = 'some_stream_name'
         selections['streams'][0]['selected'] = True
         selections['streams'][0]['key_properties'] = []
         selections['streams'][0]['schema']['properties']['b c']['selected'] = True
         messages = tap_mysql.generate_messages(self.con, selections, {})
         record_message = list(filter(lambda m: isinstance(m, singer.RecordMessage), messages))[0]
-        self.assertEqual(record_message.record, {'b c': 1})
-=======
-        self.assertTrue(isinstance(schema_message, singer.SchemaMessage))
-        self.assertEqual(schema_message.key_properties, ['id'])
->>>>>>> 540826e7
+        self.assertTrue(isinstance(record_message, singer.RecordMessage))
+        self.assertEqual(record_message.record, {'b c': 1})